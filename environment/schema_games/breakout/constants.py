"""
The constants `_MAX_SPEED` and `_BALL_SHAPE` are absolutely immutable (i.e.,
the game engine was built assuming these values to be immutable). Some of the
remaining constants may be changed with caution. Proceed at your own risk.
"""

import numpy as np


###############################################################################
#
#   DO NOT CHANGE !!!
#   -----------------
#   These constants determine the maximum radius up to which graceful dynamics
#   are guaranteed without too many visual artifacts. Recommended value: 2.
#
_MAX_SPEED = 2
_BALL_SHAPE = np.array([1, 1])
###############################################################################

###############################################################################
# Maximum number of pixels per entity. Knowing this in advance allows us to
# optimize object creation and tracking.
###############################################################################
MAX_NZIS_PER_ENTITY = 100

ALLOW_BOUNCE_AGAINST_PHYSICS = False
BOUNCE_STOCHASTICITY = 0  # was 0.25
CORRUPT_RENDERED_IMAGE = False
DEBUGGING = False
DEFAULT_BRICK_REWARD = 1
DEFAULT_BRICK_SHAPE = np.array([2, 2])
DEFAULT_NUM_BRICKS_COLS = 11
DEFAULT_NUM_BRICKS_ROWS = 6
DEFAULT_WALL_THICKNESS = 3
DEFAULT_WIDTH = (DEFAULT_WALL_THICKNESS * 2 +
                 DEFAULT_NUM_BRICKS_COLS *
                 DEFAULT_BRICK_SHAPE[0])
DEFAULT_HEIGHT = int(1.25 * DEFAULT_WIDTH)
<<<<<<< HEAD
#print('HEIGHT: {}, WIDTH: {}'.format(DEFAULT_HEIGHT, DEFAULT_WIDTH))
DEFAULT_PADDLE_SHAPE = np.array([int(DEFAULT_WIDTH * .25), 4])
=======
DEFAULT_PADDLE_SHAPE = np.array([int(DEFAULT_WIDTH * .25), 2])
>>>>>>> aef9c70b
EXCLUDED_VELOCITIES = frozenset(
    {(u*(v+1), 0) for u in (-1, 1) for v in range(_MAX_SPEED)})
NUM_BALLS = 1
NUM_LIVES = 3  # Inf is useful for effortless debugging
PADDLE_SPEED = 2
PADDLE_SPEED_DISTRIBUTION = np.zeros((2 * PADDLE_SPEED + 1,))
PADDLE_SPEED_DISTRIBUTION[-1] = 1.
<<<<<<< HEAD
PADDLE_SPEED_DISTRIBUTION[-2] = 0.
=======
PADDLE_SPEED_DISTRIBUTION[-2] = 0
>>>>>>> aef9c70b
PADDLE_STARTING_POSITION = (None, None)
REWARD_UPON_BALL_LOSS = -1
REWARD_UPON_NO_BRICKS_LEFT = 0
STARTING_BALL_MOVEMENT_RADIUS = 1

###############################################################################
#   Color constants
###############################################################################
CLASSIC_BACKGROUND_COLOR = (0, 0, 0)
CLASSIC_BALL_COLOR = (200, 72, 73)
CLASSIC_BRICK_COLORS = [(66, 72, 200), (72, 160, 72), (163, 162, 42),
                        (180, 122, 48), (198, 108, 58), (200, 72, 73)]
CLASSIC_PADDLE_COLOR = (200, 72, 73)
CLASSIC_WALL_COLOR = (142, 142, 142)
DEFAULT_PADDLE_COLOR = CLASSIC_BALL_COLOR

if __name__ == '__main__':
<<<<<<< HEAD
    print(DEFAULT_HEIGHT, DEFAULT_WIDTH)
=======
    print(DEFAULT_WIDTH, DEFAULT_HEIGHT)
>>>>>>> aef9c70b
<|MERGE_RESOLUTION|>--- conflicted
+++ resolved
@@ -37,12 +37,8 @@
                  DEFAULT_NUM_BRICKS_COLS *
                  DEFAULT_BRICK_SHAPE[0])
 DEFAULT_HEIGHT = int(1.25 * DEFAULT_WIDTH)
-<<<<<<< HEAD
 #print('HEIGHT: {}, WIDTH: {}'.format(DEFAULT_HEIGHT, DEFAULT_WIDTH))
 DEFAULT_PADDLE_SHAPE = np.array([int(DEFAULT_WIDTH * .25), 4])
-=======
-DEFAULT_PADDLE_SHAPE = np.array([int(DEFAULT_WIDTH * .25), 2])
->>>>>>> aef9c70b
 EXCLUDED_VELOCITIES = frozenset(
     {(u*(v+1), 0) for u in (-1, 1) for v in range(_MAX_SPEED)})
 NUM_BALLS = 1
@@ -50,11 +46,8 @@
 PADDLE_SPEED = 2
 PADDLE_SPEED_DISTRIBUTION = np.zeros((2 * PADDLE_SPEED + 1,))
 PADDLE_SPEED_DISTRIBUTION[-1] = 1.
-<<<<<<< HEAD
-PADDLE_SPEED_DISTRIBUTION[-2] = 0.
-=======
+
 PADDLE_SPEED_DISTRIBUTION[-2] = 0
->>>>>>> aef9c70b
 PADDLE_STARTING_POSITION = (None, None)
 REWARD_UPON_BALL_LOSS = -1
 REWARD_UPON_NO_BRICKS_LEFT = 0
@@ -72,8 +65,4 @@
 DEFAULT_PADDLE_COLOR = CLASSIC_BALL_COLOR
 
 if __name__ == '__main__':
-<<<<<<< HEAD
-    print(DEFAULT_HEIGHT, DEFAULT_WIDTH)
-=======
-    print(DEFAULT_WIDTH, DEFAULT_HEIGHT)
->>>>>>> aef9c70b
+    print()