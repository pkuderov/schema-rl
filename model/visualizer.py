--- conflicted
+++ resolved
@@ -60,11 +60,9 @@
                 print('idx: {}, entity: {}'.format(idx, entities[idx]))
             print()
             # raise AssertionError
-<<<<<<< HEAD
 
-        colors = np.array([self._color_map[col_idx] for col_idx in col_indices])
-=======
->>>>>>> ef93a6f1
+        #colors = np.array([self._color_map[col_idx] for col_idx in col_indices])
+        
 
         flat_pixels = np.full((n_entities, self.N_CHANNELS), self.BACKGROUND_IDX, dtype=np.uint8)
         if colors.size:
