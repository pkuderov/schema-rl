class Constants:
    """
    N: number of entities
    M: number of attributes of each entity
    A: number of available actions
    L: number of schemas
    T: size of look-ahead window
    """
    DEBUG = False

    VISUALIZE_SCHEMAS = True
    VISUALIZE_INNER_STATE = True
    VISUALIZE_BACKTRACKING = True
    VISUALIZE_STATE = True

    if not DEBUG:
<<<<<<< HEAD
        SCREEN_HEIGHT = 117
        SCREEN_WIDTH = 94  # using 5 brick columns

        N = SCREEN_WIDTH * SCREEN_HEIGHT
        M = 5
        T = 112  # was 50  # min 112; better 130
        ACTION_SPACE_DIM = 3
=======
        SCREEN_WIDTH = 28
        SCREEN_HEIGHT = 35

        N = SCREEN_WIDTH * SCREEN_HEIGHT
        M = 5
        T = 10
        ACTION_SPACE_DIM = 2
>>>>>>> aef9c70b
        REWARD_SPACE_DIM = 2

        NEIGHBORHOOD_RADIUS = 2
    else:
        SCREEN_WIDTH = 3
        SCREEN_HEIGHT = 3

        N = 9  # SCREEN_WIDTH * SCREEN_HEIGHT
<<<<<<< HEAD
        M = 2
        T = 16
=======
        M = 1
        T = 50
>>>>>>> aef9c70b
        ACTION_SPACE_DIM = 2
        REWARD_SPACE_DIM = 2

        NEIGHBORHOOD_RADIUS = 1

    EP_NUM = 10
    L = 1000
    FILTER_SIZE = 2 * NEIGHBORHOOD_RADIUS + 1
    NEIGHBORS_NUM = FILTER_SIZE ** 2 - 1

    FAKE_ENTITY_IDX = N
    EPSILON = 0

    FRAME_STACK_SIZE = 2
    SCHEMA_VEC_SIZE = FRAME_STACK_SIZE * (M * (NEIGHBORS_NUM + 1)) + ACTION_SPACE_DIM
    TIME_SIZE = FRAME_STACK_SIZE + T

    # indices of corresponding attributes in entities' vectors
    BALL_IDX = 0
    PADDLE_IDX = 1
    WALL_IDX = 2
    BRICK_IDX = 3
    if not DEBUG:
        VOID_IDX = 4
    else:
        VOID_IDX = 1

    # action indices
    ACTION_NOP = 0
    ACTION_MOVE_LEFT = 1
    ACTION_MOVE_RIGHT = 2

    ENTITY_NAMES = {
        BALL_IDX: 'BALL',
        PADDLE_IDX: 'PADDLE',
        WALL_IDX: 'WALL',
        BRICK_IDX: 'BRICK',
    }

    REWARD_NAMES = {
        0: 'POSITIVE',
        1: 'NEGATIVE',
    }

"""
env changed constants:
DEFAULT_NUM_BRICKS_COLS = 11
BOUNCE_STOCHASTICITY = 0.25
PADDLE_SPEED_DISTRIBUTION[-1] = 0.90
PADDLE_SPEED_DISTRIBUTION[-2] = 0.10
"""<|MERGE_RESOLUTION|>--- conflicted
+++ resolved
@@ -14,7 +14,7 @@
     VISUALIZE_STATE = True
 
     if not DEBUG:
-<<<<<<< HEAD
+
         SCREEN_HEIGHT = 117
         SCREEN_WIDTH = 94  # using 5 brick columns
 
@@ -22,15 +22,6 @@
         M = 5
         T = 112  # was 50  # min 112; better 130
         ACTION_SPACE_DIM = 3
-=======
-        SCREEN_WIDTH = 28
-        SCREEN_HEIGHT = 35
-
-        N = SCREEN_WIDTH * SCREEN_HEIGHT
-        M = 5
-        T = 10
-        ACTION_SPACE_DIM = 2
->>>>>>> aef9c70b
         REWARD_SPACE_DIM = 2
 
         NEIGHBORHOOD_RADIUS = 2
@@ -39,13 +30,8 @@
         SCREEN_HEIGHT = 3
 
         N = 9  # SCREEN_WIDTH * SCREEN_HEIGHT
-<<<<<<< HEAD
         M = 2
         T = 16
-=======
-        M = 1
-        T = 50
->>>>>>> aef9c70b
         ACTION_SPACE_DIM = 2
         REWARD_SPACE_DIM = 2
 
