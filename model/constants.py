class Constants:
    """
    N: number of entities
    M: number of attributes of each entity
    A: number of available actions
    L: number of schemas
    T: size of look-ahead window
    """
    DEBUG = True

    VISUALIZE_SCHEMAS = True
    VISUALIZE_INNER_STATE = True

    # indices of corresponding attributes in entities' vectors
    BALL_IDX = 0
    PADDLE_IDX = 1
    WALL_IDX = 2
    BRICK_IDX = 3

    if not DEBUG:
        SCREEN_WIDTH = 94
        SCREEN_HEIGHT = 117

        N = SCREEN_WIDTH * SCREEN_HEIGHT
        M = 4
        T = 3
        ACTION_SPACE_DIM = 2
        REWARD_SPACE_DIM = 2

        NEIGHBORHOOD_RADIUS = 2
    else:
        SCREEN_WIDTH = 3
        SCREEN_HEIGHT = 3

        N = 9  # SCREEN_WIDTH * SCREEN_HEIGHT
        M = 1
<<<<<<< HEAD
        T = 50
        ACTION_SPACE_DIM = 2
=======
        T = 3
        ACTION_SPACE_DIM = 3
>>>>>>> be68dd9c
        REWARD_SPACE_DIM = 2

        NEIGHBORHOOD_RADIUS = 1

    L = 1000
    FILTER_SIZE = 2 * NEIGHBORHOOD_RADIUS + 1
    NEIGHBORS_NUM = FILTER_SIZE ** 2 - 1

    FAKE_ENTITY_IDX = N
    EPSILON = 0
    FRAME_STACK_SIZE = 2

    SCHEMA_VEC_SIZE = FRAME_STACK_SIZE * (M * (NEIGHBORS_NUM + 1)) + ACTION_SPACE_DIM<|MERGE_RESOLUTION|>--- conflicted
+++ resolved
@@ -34,13 +34,8 @@
 
         N = 9  # SCREEN_WIDTH * SCREEN_HEIGHT
         M = 1
-<<<<<<< HEAD
         T = 50
-        ACTION_SPACE_DIM = 2
-=======
-        T = 3
         ACTION_SPACE_DIM = 3
->>>>>>> be68dd9c
         REWARD_SPACE_DIM = 2
 
         NEIGHBORHOOD_RADIUS = 1
