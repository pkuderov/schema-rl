from environment.schema_games.breakout.games import StandardBreakout
from model.featurematrix import FeatureMatrix
import numpy as np
from model.schemanet import SchemaNet
from model.inference import SchemaNetwork
import time
from model.constants import Constants
import random
import environment.schema_games.breakout.constants as constants


class Player(Constants):
    def __init__(self, model, reward_model, game_type=StandardBreakout):
        self.model = model
        self.reward_model = reward_model
        self.game_type = game_type
        self._memory = []
        self.rewards = []
        return

    def _transform_to_array(self, l, pos=0, neg=0, ):
        print(l)
        return (np.zeros((l, self.M)) + np.array([pos, neg] + [0] * (self.M - 2))).T

    def _uniqy(self, X):
        if len(X) == 0:
            return np.array([])
        return np.unique(X, axis=0)

    # transform data for learning:
    def _x_add_prev_time(self, action):

        X = np.vstack((matrix.transform_matrix_with_action(action=action) for matrix in self._memory[:-1]))
        X_no_actions = (X.T[:-self.ACTION_SPACE_DIM]).T
        actions = (X.T[-self.ACTION_SPACE_DIM:]).T
        X = np.concatenate((X_no_actions[:-self.N], X_no_actions[self.N:], actions[self.N:]), axis=1)
        return X

    def _y_add_prev_time(self):
        return np.vstack((matrix.matrix.T for matrix in self._memory[2:]))

    def _check_for_update(self, X, old_state):
        old_state = np.array(old_state)
        update = []
        for entity in X:
            if not any((old_state == entity).all(1)):
                update.append(entity)
        update = self._uniqy(update)
        l = len(update)
        if l == 0:
            return l, old_state
        # print('update shape', l,  old_state.shape, np.array(update).shape)

        return l, np.concatenate((old_state, np.array(update)), axis=0)

    # def _update_reward(self, ):

    def get_paddle_reward(self, env):

        pl, ph = constants.DEFAULT_PADDLE_SHAPE
<<<<<<< HEAD

=======
>>>>>>> aef9c70b
        pos_ball = 0
        pos_paddle = 0
        for ball in env.balls:
            if ball.is_entity:
                for state, eid in env.parse_object_into_pixels(ball):
                    pos_ball = list(state.keys())[0][1]

        if env.paddle.is_entity:
            for state, eid in env.parse_object_into_pixels(env.paddle):
                pos_paddle = list(state.keys())[0][1]

<<<<<<< HEAD
        if pos_paddle[1] + pl // 2 >= pos_ball[1] >= pos_paddle[1] - pl // 2 and pos_ball[0] == pos_paddle[0] - 2:
=======
        if pos_ball[1] <= pos_paddle[1] + pl // 2 and pos_ball[1] >= pos_paddle[1] - pl // 2 and pos_ball[0] == \
                pos_paddle[0] - 1:
>>>>>>> aef9c70b
            return 1
        return 0


    def _get_action_for_reward(self, env):
        pos_ball = 0
        pos_paddle = 0
        for ball in env.balls:
            if ball.is_entity:
                for state, eid in env.parse_object_into_pixels(ball):
                    pos_ball = list(state.keys())[0][1]

        if env.paddle.is_entity:
            for state, eid in env.parse_object_into_pixels(env.paddle):
                pos_paddle = list(state.keys())[0][1]

        if pos_ball[1] < pos_paddle[1]:
            return 1
        return 2

    def _free_mem(self):
        self._memory = []

    def play(self, game_type=StandardBreakout,
             learning_freq=3,
             log=False, cheat=False):
        old_state = []
        vis_counter = 0

        flag = 0

        # don't hardcode size!!
<<<<<<< HEAD
        length_a = 253
=======
        length_a = 252
>>>>>>> aef9c70b
        length_e = 5
        X_global = np.zeros((1, length_a))
        X_reward = np.zeros((1, length_a))
        y_global = np.zeros((length_e, 1))
        y_reward = np.zeros((length_e, 1))
<<<<<<< HEAD
=======
        print('****', y_global.shape, X_global.shape)
>>>>>>> aef9c70b

        for i in range(self.EP_NUM):
            env = game_type(return_state_as_image=False)
            # done = False
            env.reset()
            if cheat:
                self.model.add_cheat_schema()

            j = 0
            action = 0
            state, reward, done, _ = env.step(action)
            actions = []


            while not done:
                vis_counter += 1

                self._memory.append(FeatureMatrix(env))

                # learn new schemas
                if j > 1:

                    # transform data for learning
                    X = self._x_add_prev_time(action)
                    y = self._y_add_prev_time()

                    X_tmp, ind = np.unique(X, axis=0, return_index=True, )
<<<<<<< HEAD
                    print('log', X_global.shape, X[ind].shape)
                    X_global = np.concatenate((X_global, X[ind]), axis=0)
                    y_global = np.concatenate((y_global, y.T[ind].T), axis=1)

                    l, X_reward = self._check_for_update(X[ind], X_reward)
                    if l > 0:
                        y_r = self._transform_to_array(l, reward > 0, reward < 0)
                        y_reward = np.concatenate((y_reward, y_r), axis=1)
=======
                    X_global = np.concatenate((X_global, X[ind]), axis=0)
                    y_global = np.concatenate((y_global, y.T[ind].T), axis=1)

                    l, X_reward = self._check_for_update(X[ind], X_reward)
                    if l > 0:
                        y_r = self._transform_to_array(l, reward > 0, reward < 0)
                        y_reward = np.concatenate((y_reward, y_r), axis=1)

                    X_tmp, ind = np.unique(X_global, axis=0, return_index=True, )
                    X_global = X_global[ind]
                    y_global = (y_global.T[ind]).T

                    print('&&&&&&&&&&&&&&&', y_reward.shape, X_reward.shape, reward)
>>>>>>> aef9c70b

                    X_tmp, ind = np.unique(X_global, axis=0, return_index=True, )
                    X_global = X_global[ind]
                    y_global = (y_global.T[ind]).T
                    # learn env state:

                    print('fitted ok:', self.model.fit(X_global, y_global))
                    print('fitted reward ok:', self.reward_model.fit(X_reward, y_reward))

                    # make a decision
                    rand = random.randint(1, 10)
                    if flag == 0 and rand < 8:
                        action = self._get_action_for_reward(env)
                    else:
                        start = time.time()

                        W = [w == 1 for w in self.model._W]
                        R = [self.reward_model._W[0] == 1, self.reward_model._W[1] == 1]

                        if len(actions) > 0:
                            action = actions.pop(0)
                        elif all(w.shape[1] > 1 for w in W):
                            frame_stack = [obj.matrix for obj in self._memory[-self.FRAME_STACK_SIZE:]]
                            decision_model = SchemaNetwork(W, R, frame_stack)
                            decision_model.set_curr_iter(vis_counter)
<<<<<<< HEAD
                            actions = list(decision_model.plan_actions())
                            print('got actions', len(actions))
                            action = actions.pop(0)
=======
                            action = decision_model.plan_actions()[0] + 1
>>>>>>> aef9c70b
                        else:
                            action = self._get_action_for_reward(env)
                        end = time.time()
                        print("--- %s seconds ---" % (end - start))
<<<<<<< HEAD

=======
>>>>>>> aef9c70b
                    self._memory.pop(0)


                j += 1
                print('action:', action)
                state, reward, done, _ = env.step(action)
                if reward == 1:
                    actions = []
                    if flag == 0:
                        print('PLAYER CHANGED')
                    flag = 1

                    #
                elif reward == -1:
                    j = 0
                    actions = []
                    self._free_mem()
<<<<<<< HEAD
                elif j > 200:
=======
                else:
>>>>>>> aef9c70b
                    reward = self.get_paddle_reward(env)

                self.rewards.append(reward)

            if log:
                print('step:', i)

        self.model.save()<|MERGE_RESOLUTION|>--- conflicted
+++ resolved
@@ -58,10 +58,7 @@
     def get_paddle_reward(self, env):
 
         pl, ph = constants.DEFAULT_PADDLE_SHAPE
-<<<<<<< HEAD
-
-=======
->>>>>>> aef9c70b
+
         pos_ball = 0
         pos_paddle = 0
         for ball in env.balls:
@@ -73,12 +70,7 @@
             for state, eid in env.parse_object_into_pixels(env.paddle):
                 pos_paddle = list(state.keys())[0][1]
 
-<<<<<<< HEAD
         if pos_paddle[1] + pl // 2 >= pos_ball[1] >= pos_paddle[1] - pl // 2 and pos_ball[0] == pos_paddle[0] - 2:
-=======
-        if pos_ball[1] <= pos_paddle[1] + pl // 2 and pos_ball[1] >= pos_paddle[1] - pl // 2 and pos_ball[0] == \
-                pos_paddle[0] - 1:
->>>>>>> aef9c70b
             return 1
         return 0
 
@@ -111,20 +103,12 @@
         flag = 0
 
         # don't hardcode size!!
-<<<<<<< HEAD
         length_a = 253
-=======
-        length_a = 252
->>>>>>> aef9c70b
         length_e = 5
         X_global = np.zeros((1, length_a))
         X_reward = np.zeros((1, length_a))
         y_global = np.zeros((length_e, 1))
         y_reward = np.zeros((length_e, 1))
-<<<<<<< HEAD
-=======
-        print('****', y_global.shape, X_global.shape)
->>>>>>> aef9c70b
 
         for i in range(self.EP_NUM):
             env = game_type(return_state_as_image=False)
@@ -152,8 +136,7 @@
                     y = self._y_add_prev_time()
 
                     X_tmp, ind = np.unique(X, axis=0, return_index=True, )
-<<<<<<< HEAD
-                    print('log', X_global.shape, X[ind].shape)
+
                     X_global = np.concatenate((X_global, X[ind]), axis=0)
                     y_global = np.concatenate((y_global, y.T[ind].T), axis=1)
 
@@ -161,21 +144,12 @@
                     if l > 0:
                         y_r = self._transform_to_array(l, reward > 0, reward < 0)
                         y_reward = np.concatenate((y_reward, y_r), axis=1)
-=======
-                    X_global = np.concatenate((X_global, X[ind]), axis=0)
-                    y_global = np.concatenate((y_global, y.T[ind].T), axis=1)
-
-                    l, X_reward = self._check_for_update(X[ind], X_reward)
-                    if l > 0:
-                        y_r = self._transform_to_array(l, reward > 0, reward < 0)
-                        y_reward = np.concatenate((y_reward, y_r), axis=1)
 
                     X_tmp, ind = np.unique(X_global, axis=0, return_index=True, )
                     X_global = X_global[ind]
                     y_global = (y_global.T[ind]).T
 
                     print('&&&&&&&&&&&&&&&', y_reward.shape, X_reward.shape, reward)
->>>>>>> aef9c70b
 
                     X_tmp, ind = np.unique(X_global, axis=0, return_index=True, )
                     X_global = X_global[ind]
@@ -201,21 +175,9 @@
                             frame_stack = [obj.matrix for obj in self._memory[-self.FRAME_STACK_SIZE:]]
                             decision_model = SchemaNetwork(W, R, frame_stack)
                             decision_model.set_curr_iter(vis_counter)
-<<<<<<< HEAD
                             actions = list(decision_model.plan_actions())
                             print('got actions', len(actions))
                             action = actions.pop(0)
-=======
-                            action = decision_model.plan_actions()[0] + 1
->>>>>>> aef9c70b
-                        else:
-                            action = self._get_action_for_reward(env)
-                        end = time.time()
-                        print("--- %s seconds ---" % (end - start))
-<<<<<<< HEAD
-
-=======
->>>>>>> aef9c70b
                     self._memory.pop(0)
 
 
@@ -233,11 +195,7 @@
                     j = 0
                     actions = []
                     self._free_mem()
-<<<<<<< HEAD
                 elif j > 200:
-=======
-                else:
->>>>>>> aef9c70b
                     reward = self.get_paddle_reward(env)
 
                 self.rewards.append(reward)
